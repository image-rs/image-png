--- conflicted
+++ resolved
@@ -158,7 +158,7 @@
     filter: Filter,
     sep_def_img: bool,
     validate_sequence: bool,
-    compression: Compression,
+    compression: DeflateCompression,
 }
 
 impl<'a, W: Write> Encoder<'a, W> {
@@ -311,24 +311,19 @@
 
     /// Set compression parameters, see [Compression] for the available options.
     pub fn set_compression(&mut self, compression: Compression) {
-<<<<<<< HEAD
         self.set_deflate_compression(DeflateCompression::from_simple(compression));
         self.set_filter(Filter::from_simple(compression));
-=======
-        self.options.compression = compression;
->>>>>>> af389624
     }
 
     /// Provides in-depth customization of DEFLATE compression options.
     ///
     /// For a simpler selection of compression options see [Self::set_compression].
     pub fn set_deflate_compression(&mut self, compression: DeflateCompression) {
-        self.info.compression_deflate = compression;
+        self.options.compression = compression;
     }
 
     /// Set the used filter type.
     ///
-<<<<<<< HEAD
     /// The default filter is [`Filter::Adaptive`] which automatically selects the best filter
     /// for each row of the image.
     ///
@@ -336,14 +331,7 @@
     /// and either don't care about compression ratio or know exactly what works best for your images.
     pub fn set_filter(&mut self, filter: Filter) {
         self.options.filter = filter;
-=======
-    /// Adaptive filtering attempts to select the best filter for each line
-    /// based on heuristics which minimize the file size for compression rather
-    /// than use a single filter for the entire image. The default method is
-    /// [`AdaptiveFilterType::NonAdaptive`].
-    pub fn set_adaptive_filter(&mut self, adaptive_filter: AdaptiveFilterType) {
-        self.options.adaptive_filter = adaptive_filter;
->>>>>>> af389624
+
     }
 
     /// Set the fraction of time every frame is going to be displayed, in seconds.
@@ -506,10 +494,6 @@
     color_type: ColorType,
     frame_control: Option<FrameControl>,
     animation_control: Option<AnimationControl>,
-<<<<<<< HEAD
-    compression: DeflateCompression,
-=======
->>>>>>> af389624
     has_palette: bool,
 }
 
@@ -522,10 +506,6 @@
             color_type: info.color_type,
             frame_control: info.frame_control,
             animation_control: info.animation_control,
-<<<<<<< HEAD
-            compression: info.compression_deflate,
-=======
->>>>>>> af389624
             has_palette: info.palette.is_some(),
         }
     }
@@ -543,28 +523,8 @@
     }
 
     fn raw_row_length_from_width(&self, width: u32) -> usize {
-<<<<<<< HEAD
-        // Passthrough
-        self.to_info().raw_row_length_from_width(width)
-    }
-
-    /// Converts this partial info to an owned Info struct,
-    /// setting missing values to their defaults
-    fn to_info(&self) -> Info<'static> {
-        Info {
-            width: self.width,
-            height: self.height,
-            bit_depth: self.bit_depth,
-            color_type: self.color_type,
-            frame_control: self.frame_control,
-            animation_control: self.animation_control,
-            compression_deflate: self.compression,
-            ..Default::default()
-        }
-=======
         self.color_type
             .raw_row_length_from_width(self.bit_depth, width)
->>>>>>> af389624
     }
 }
 
@@ -823,8 +783,7 @@
         let bpp = self.info.bpp_in_prediction();
         let filter_method = self.options.filter;
 
-<<<<<<< HEAD
-        let zlib_encoded = match self.info.compression {
+        let zlib_encoded = match self.options.compression {
             DeflateCompression::NoCompression => {
                 let mut compressor =
                     fdeflate::StoredOnlyCompressor::new(std::io::Cursor::new(Vec::new()))?;
@@ -835,10 +794,6 @@
                 compressor.finish()?.into_inner()
             }
             DeflateCompression::FdeflateUltraFast => {
-=======
-        let zlib_encoded = match self.options.compression {
-            Compression::Fast => {
->>>>>>> af389624
                 let mut compressor = fdeflate::Compressor::new(std::io::Cursor::new(Vec::new()))?;
 
                 let mut current = vec![0; in_len + 1];
@@ -872,12 +827,8 @@
             DeflateCompression::Flate2(level) => {
                 let mut current = vec![0; in_len];
 
-<<<<<<< HEAD
                 let mut zlib =
                     ZlibEncoder::new(Vec::new(), flate2::Compression::new(u32::from(level)));
-=======
-                let mut zlib = ZlibEncoder::new(Vec::new(), self.options.compression.to_options());
->>>>>>> af389624
                 for line in data.chunks(in_len) {
                     let filter_type = filter(filter_method, bpp, prev, line, &mut current);
 
@@ -1452,11 +1403,7 @@
         let bpp = writer.info.bpp_in_prediction();
         let in_len = writer.info.raw_row_length() - 1;
         let filter = writer.options.filter;
-<<<<<<< HEAD
-=======
         let compression = writer.options.compression;
-        let adaptive_filter = writer.options.adaptive_filter;
->>>>>>> af389624
         let prev_buf = vec![0; in_len];
         let curr_buf = vec![0; in_len];
 
