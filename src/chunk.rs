//! Chunk types and functions
#![allow(dead_code)]
#![allow(non_upper_case_globals)]
#![allow(non_snake_case)]
use core::fmt;

#[derive(Clone, Copy, PartialEq, Eq, Hash)]
pub struct ChunkType(pub [u8; 4]);

// -- Critical chunks --

/// Image header
pub const IHDR: ChunkType = ChunkType(*b"IHDR");
/// Palette
pub const PLTE: ChunkType = ChunkType(*b"PLTE");
/// Image data
pub const IDAT: ChunkType = ChunkType(*b"IDAT");
/// Image trailer
pub const IEND: ChunkType = ChunkType(*b"IEND");

// -- Ancillary chunks --

/// Transparency
pub const tRNS: ChunkType = ChunkType(*b"tRNS");
/// Background colour
pub const bKGD: ChunkType = ChunkType(*b"bKGD");
/// Image last-modification time
pub const tIME: ChunkType = ChunkType(*b"tIME");
/// Physical pixel dimensions
pub const pHYs: ChunkType = ChunkType(*b"pHYs");
/// Source system's pixel chromaticities
pub const cHRM: ChunkType = ChunkType(*b"cHRM");
/// Source system's gamma value
<<<<<<< HEAD
pub const gAMA: ChunkType = ChunkType(*b"gAMA");
=======
pub const gAMA: ChunkType = ChunkType([b'g', b'A', b'M', b'A']);
/// sRGB color space chunk
pub const sRGB: ChunkType = ChunkType([b's', b'R', b'G', b'B']);
>>>>>>> 89aeab9a

// -- Extension chunks --

/// Animation control
pub const acTL: ChunkType = ChunkType(*b"acTL");
/// Frame control
pub const fcTL: ChunkType = ChunkType(*b"fcTL");
/// Frame data
pub const fdAT: ChunkType = ChunkType(*b"fdAT");

// -- Chunk type determination --

/// Returns true if the chunk is critical.
pub fn is_critical(ChunkType(type_): ChunkType) -> bool {
    type_[0] & 32 == 0
}

/// Returns true if the chunk is private.
pub fn is_private(ChunkType(type_): ChunkType) -> bool {
    type_[1] & 32 != 0
}

/// Checks whether the reserved bit of the chunk name is set.
/// If it is set the chunk name is invalid.
pub fn reserved_set(ChunkType(type_): ChunkType) -> bool {
    type_[2] & 32 != 0
}

/// Returns true if the chunk is safe to copy if unknown.
pub fn safe_to_copy(ChunkType(type_): ChunkType) -> bool {
    type_[3] & 32 != 0
}

impl fmt::Debug for ChunkType {
    fn fmt(&self, f: &mut fmt::Formatter) -> fmt::Result {
        struct DebugType([u8; 4]);

        impl fmt::Debug for DebugType {
            fn fmt(&self, f: &mut fmt::Formatter) -> fmt::Result {
                for &c in &self.0[..] {
                    write!(f, "{:?}", char::from(c).escape_debug())?;
                }
                Ok(())
            }
        }

        f.debug_struct("ChunkType")
            .field("type", &DebugType(self.0))
            .field("critical", &is_critical(*self))
            .field("private", &is_private(*self))
            .field("reserved", &reserved_set(*self))
            .field("safecopy", &safe_to_copy(*self))
            .finish()
    }
}

use crate::{BitDepth, ColorType};
use io::Write;
use std::io;

pub fn encode_chunk<W: Write>(w: &mut W, chunk: ChunkType, data: &[u8]) -> io::Result<()> {
    w.write_all(&(data.len() as u32).to_be_bytes())?;
    w.write_all(&chunk.0)?;
    w.write_all(data)?;

    let mut crc = crc32fast::Hasher::new();
    crc.update(&chunk.0);
    crc.update(data);
    w.write_all(&crc.finalize().to_be_bytes())
}

pub fn IHDR_encode<W: Write>(
    w: &mut W,
    width: u32,
    height: u32,
    bit_depth: BitDepth,
    color_type: ColorType,
    interlaced: bool,
) -> io::Result<()> {
    let mut data = [0; 13];
    data[..4].copy_from_slice(&width.to_be_bytes());
    data[4..8].copy_from_slice(&height.to_be_bytes());
    data[8] = bit_depth as u8;
    data[9] = color_type as u8;
    data[12] = interlaced as u8;
    encode_chunk(w, IHDR, &data)
}

pub fn fdAT_encode<W: Write>(w: &mut W, seq_num: u32, data: &[u8]) -> io::Result<()> {
    let mut all_data = vec![0u8; 4 + data.len()];
    all_data[..4].copy_from_slice(&seq_num.to_be_bytes());
    all_data[4..].copy_from_slice(&data);
    encode_chunk(w, fdAT, &all_data)
}<|MERGE_RESOLUTION|>--- conflicted
+++ resolved
@@ -31,13 +31,9 @@
 /// Source system's pixel chromaticities
 pub const cHRM: ChunkType = ChunkType(*b"cHRM");
 /// Source system's gamma value
-<<<<<<< HEAD
-pub const gAMA: ChunkType = ChunkType(*b"gAMA");
-=======
 pub const gAMA: ChunkType = ChunkType([b'g', b'A', b'M', b'A']);
 /// sRGB color space chunk
 pub const sRGB: ChunkType = ChunkType([b's', b'R', b'G', b'B']);
->>>>>>> 89aeab9a
 
 // -- Extension chunks --
 
