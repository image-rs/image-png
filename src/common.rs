//! Common types shared between the encoder and decoder
<<<<<<< HEAD
use crate::{chunk, filter};

use io::Write;
use std::{convert::TryFrom, fmt, io};
=======
use std::{convert::TryFrom, fmt};
>>>>>>> 89aeab9a

/// Describes the layout of samples in a pixel
#[derive(Debug, Clone, Copy, PartialEq, Eq)]
#[repr(u8)]
pub enum ColorType {
    Grayscale = 0,
    Rgb = 2,
    Indexed = 3,
    GrayscaleAlpha = 4,
    Rgba = 6,
}

impl ColorType {
    /// Returns the number of samples used per pixel of `ColorType`
    pub fn samples(self) -> usize {
        self.samples_u8().into()
    }

    pub(crate) fn samples_u8(self) -> u8 {
        use self::ColorType::*;
        match self {
            Grayscale | Indexed => 1,
            Rgb => 3,
            GrayscaleAlpha => 2,
            Rgba => 4,
        }
    }

    /// u8 -> Self. Temporary solution until Rust provides a canonical one.
    pub fn from_u8(n: u8) -> Option<ColorType> {
        match n {
            0 => Some(ColorType::Grayscale),
            2 => Some(ColorType::Rgb),
            3 => Some(ColorType::Indexed),
            4 => Some(ColorType::GrayscaleAlpha),
            6 => Some(ColorType::Rgba),
            _ => None,
        }
    }

    pub(crate) fn checked_raw_row_length(self, depth: BitDepth, width: u32) -> Option<usize> {
        // No overflow can occur in 64 bits, we multiply 32-bit with 5 more bits.
        let bits = u64::from(width) * u64::from(self.samples_u8()) * u64::from(depth.into_u8());
        TryFrom::try_from(1 + (bits + 7) / 8).ok()
    }

    pub(crate) fn raw_row_length_from_width(self, depth: BitDepth, width: u32) -> usize {
        let samples = width as usize * self.samples();
        1 + match depth {
            BitDepth::Sixteen => samples * 2,
            BitDepth::Eight => samples,
            subbyte => {
                let samples_per_byte = 8 / subbyte as usize;
                let whole = samples / samples_per_byte;
                let fract = usize::from(samples % samples_per_byte > 0);
                whole + fract
            }
        }
    }

    pub(crate) fn is_combination_invalid(self, bit_depth: BitDepth) -> bool {
        // Section 11.2.2 of the PNG standard disallows several combinations
        // of bit depth and color type
        ((bit_depth == BitDepth::One || bit_depth == BitDepth::Two || bit_depth == BitDepth::Four)
            && (self == ColorType::Rgb
                || self == ColorType::GrayscaleAlpha
                || self == ColorType::Rgba))
            || (bit_depth == BitDepth::Sixteen && self == ColorType::Indexed)
    }
}

/// Bit depth of the png file
#[derive(Debug, Clone, Copy, PartialEq, Eq)]
#[repr(u8)]
pub enum BitDepth {
    One = 1,
    Two = 2,
    Four = 4,
    Eight = 8,
    Sixteen = 16,
}

/// Internal count of bytes per pixel.
/// This is used for filtering which never uses sub-byte units. This essentially reduces the number
/// of possible byte chunk lengths to a very small set of values appropriate to be defined as an
/// enum.
#[derive(Debug, Clone, Copy)]
#[repr(u8)]
pub(crate) enum BytesPerPixel {
    One = 1,
    Two = 2,
    Three = 3,
    Four = 4,
    Six = 6,
    Eight = 8,
}

impl BitDepth {
    /// u8 -> Self. Temporary solution until Rust provides a canonical one.
    pub fn from_u8(n: u8) -> Option<BitDepth> {
        match n {
            1 => Some(BitDepth::One),
            2 => Some(BitDepth::Two),
            4 => Some(BitDepth::Four),
            8 => Some(BitDepth::Eight),
            16 => Some(BitDepth::Sixteen),
            _ => None,
        }
    }

    pub(crate) fn into_u8(self) -> u8 {
        self as u8
    }
}

/// Pixel dimensions information
#[derive(Clone, Copy, Debug)]
pub struct PixelDimensions {
    /// Pixels per unit, X axis
    pub xppu: u32,
    /// Pixels per unit, Y axis
    pub yppu: u32,
    /// Either *Meter* or *Unspecified*
    pub unit: Unit,
}

#[derive(Debug, Clone, Copy, PartialEq, Eq)]
#[repr(u8)]
/// Physical unit of the pixel dimensions
pub enum Unit {
    Unspecified = 0,
    Meter = 1,
}

impl Unit {
    /// u8 -> Self. Temporary solution until Rust provides a canonical one.
    pub fn from_u8(n: u8) -> Option<Unit> {
        match n {
            0 => Some(Unit::Unspecified),
            1 => Some(Unit::Meter),
            _ => None,
        }
    }
}

/// How to reset buffer of an animated png (APNG) at the end of a frame.
#[derive(Debug, Clone, Copy, PartialEq, Eq)]
#[repr(u8)]
pub enum DisposeOp {
    /// Leave the buffer unchanged.
    None = 0,
    /// Clear buffer with the background color.
    Background = 1,
    /// Reset the buffer to the state before the current frame.
    Previous = 2,
}

impl DisposeOp {
    /// u8 -> Self. Using enum_primitive or transmute is probably the right thing but this will do for now.
    pub fn from_u8(n: u8) -> Option<DisposeOp> {
        match n {
            0 => Some(DisposeOp::None),
            1 => Some(DisposeOp::Background),
            2 => Some(DisposeOp::Previous),
            _ => None,
        }
    }
}

impl fmt::Display for DisposeOp {
    fn fmt(&self, f: &mut fmt::Formatter) -> fmt::Result {
        let name = match *self {
            DisposeOp::None => "DISPOSE_OP_NONE",
            DisposeOp::Background => "DISPOSE_OP_BACKGROUND",
            DisposeOp::Previous => "DISPOSE_OP_PREVIOUS",
        };
        write!(f, "{}", name)
    }
}

/// How pixels are written into the buffer.
#[derive(Debug, Clone, Copy, PartialEq, Eq)]
#[repr(u8)]
pub enum BlendOp {
    /// Pixels overwrite the value at their position.
    Source = 0,
    /// The new pixels are blended into the current state based on alpha.
    Over = 1,
}

impl BlendOp {
    /// u8 -> Self. Using enum_primitive or transmute is probably the right thing but this will do for now.
    pub fn from_u8(n: u8) -> Option<BlendOp> {
        match n {
            0 => Some(BlendOp::Source),
            1 => Some(BlendOp::Over),
            _ => None,
        }
    }
}

impl fmt::Display for BlendOp {
    fn fmt(&self, f: &mut fmt::Formatter) -> fmt::Result {
        let name = match *self {
            BlendOp::Source => "BLEND_OP_SOURCE",
            BlendOp::Over => "BLEND_OP_OVER",
        };
        write!(f, "{}", name)
    }
}

/// Frame control information
#[derive(Clone, Copy, Debug)]
pub struct FrameControl {
    /// Sequence number of the animation chunk, starting from 0
    pub sequence_number: u32,
    /// Width of the following frame
    pub width: u32,
    /// Height of the following frame
    pub height: u32,
    /// X position at which to render the following frame
    pub x_offset: u32,
    /// Y position at which to render the following frame
    pub y_offset: u32,
    /// Frame delay fraction numerator
    pub delay_num: u16,
    /// Frame delay fraction denominator
    pub delay_den: u16,
    /// Type of frame area disposal to be done after rendering this frame
    pub dispose_op: DisposeOp,
    /// Type of frame area rendering for this frame
    pub blend_op: BlendOp,
}

impl Default for FrameControl {
    fn default() -> FrameControl {
        FrameControl {
            sequence_number: 0,
            width: 0,
            height: 0,
            x_offset: 0,
            y_offset: 0,
            delay_num: 1,
            delay_den: 30,
            dispose_op: DisposeOp::None,
            blend_op: BlendOp::Source,
        }
    }
}

impl FrameControl {
    pub fn set_seq_num(&mut self, s: u32) {
        self.sequence_number = s;
    }

    pub fn inc_seq_num(&mut self, i: u32) {
        self.sequence_number += i;
    }

    pub fn encode<W: Write>(self, w: &mut W) -> io::Result<()> {
        let mut data = [0u8; 26];
        data[..4].copy_from_slice(&self.sequence_number.to_be_bytes());
        data[4..8].copy_from_slice(&self.width.to_be_bytes());
        data[8..12].copy_from_slice(&self.height.to_be_bytes());
        data[12..16].copy_from_slice(&self.x_offset.to_be_bytes());
        data[16..20].copy_from_slice(&self.y_offset.to_be_bytes());
        data[20..22].copy_from_slice(&self.delay_num.to_be_bytes());
        data[22..24].copy_from_slice(&self.delay_den.to_be_bytes());
        data[24] = self.dispose_op as u8;
        data[25] = self.blend_op as u8;

        chunk::encode_chunk(w, chunk::fcTL, &data)
    }
}

/// Animation control information
#[derive(Clone, Copy, Debug)]
pub struct AnimationControl {
    /// Number of frames
    pub num_frames: u32,
    /// Number of times to loop this APNG.  0 indicates infinite looping.
    pub num_plays: u32,
}

impl AnimationControl {
    pub fn encode<W: Write>(self, w: &mut W) -> io::Result<()> {
        let mut data = [0; 8];
        data[..4].copy_from_slice(&self.num_frames.to_be_bytes());
        data[4..].copy_from_slice(&self.num_plays.to_be_bytes());
        chunk::encode_chunk(w, chunk::acTL, &data)
    }
}

/// The type and strength of applied compression.
#[derive(Debug, Clone, Copy)]
pub enum Compression {
    /// Default level
    Default,
    /// Fast minimal compression
    Fast,
    /// Higher compression level
    ///
    /// Best in this context isn't actually the highest possible level
    /// the encoder can do, but is meant to emulate the `Best` setting in the `Flate2`
    /// library.
    Best,
    Huffman,
    Rle,
}

/// An unsigned integer scaled version of a floating point value,
/// equivalent to an integer quotient with fixed denominator (100_000)).
#[derive(Clone, Copy, Debug, PartialEq, Eq)]
pub struct ScaledFloat(u32);

impl ScaledFloat {
    const SCALING: f32 = 100_000.0;

    /// Gets whether the value is within the clamped range of this type.
    pub fn in_range(value: f32) -> bool {
        value >= 0.0 && (value * Self::SCALING).floor() <= std::u32::MAX as f32
    }

    /// Gets whether the value can be exactly converted in round-trip.
    #[allow(clippy::float_cmp)] // Stupid tool, the exact float compare is _the entire point_.
    pub fn exact(value: f32) -> bool {
        let there = Self::forward(value);
        let back = Self::reverse(there);
        value == back
    }

    fn forward(value: f32) -> u32 {
        (value.max(0.0) * Self::SCALING).floor() as u32
    }

    fn reverse(encoded: u32) -> f32 {
        encoded as f32 / Self::SCALING
    }

    /// Slightly inaccurate scaling and quantization.
    /// Clamps the value into the representible range if it is negative of too large.
    pub fn new(value: f32) -> Self {
        Self {
            0: Self::forward(value),
        }
    }

    /// Fully accurate construction from a value scaled as per specification.
    pub const fn from_scaled(val: u32) -> Self {
        Self { 0: val }
    }

    /// Get the accurate encoded value.
    pub const fn into_scaled(self) -> u32 {
        self.0
    }

    /// Get the unscaled value as a floating point.
    pub fn into_value(self) -> f32 {
        Self::reverse(self.0) as f32
    }

    pub fn encode<W: Write>(self, w: &mut W) -> io::Result<()> {
        chunk::encode_chunk(w, chunk::gAMA, &self.into_scaled().to_be_bytes())
    }
}

/// Chromaticities of the color space primaries
#[derive(Clone, Copy, Debug, PartialEq, Eq)]
pub struct SourceChromaticities {
    pub white: (ScaledFloat, ScaledFloat),
    pub red: (ScaledFloat, ScaledFloat),
    pub green: (ScaledFloat, ScaledFloat),
    pub blue: (ScaledFloat, ScaledFloat),
}

impl SourceChromaticities {
    pub fn new(white: (f32, f32), red: (f32, f32), green: (f32, f32), blue: (f32, f32)) -> Self {
        SourceChromaticities {
            white: (ScaledFloat::new(white.0), ScaledFloat::new(white.1)),
            red: (ScaledFloat::new(red.0), ScaledFloat::new(red.1)),
            green: (ScaledFloat::new(green.0), ScaledFloat::new(green.1)),
            blue: (ScaledFloat::new(blue.0), ScaledFloat::new(blue.1)),
        }
    }

    #[rustfmt::skip]
    pub fn to_be_bytes(self) -> [u8; 32] {
        let white_x = self.white.0.into_scaled().to_be_bytes();
        let white_y = self.white.1.into_scaled().to_be_bytes();
        let red_x   = self.red.0.into_scaled().to_be_bytes();
        let red_y   = self.red.1.into_scaled().to_be_bytes();
        let green_x = self.green.0.into_scaled().to_be_bytes();
        let green_y = self.green.1.into_scaled().to_be_bytes();
        let blue_x  = self.blue.0.into_scaled().to_be_bytes();
        let blue_y  = self.blue.1.into_scaled().to_be_bytes();
        [
            white_x[0], white_x[1], white_x[2], white_x[3],
            white_y[0], white_y[1], white_y[2], white_y[3],
            red_x[0],   red_x[1],   red_x[2],   red_x[3],
            red_y[0],   red_y[1],   red_y[2],   red_y[3],
            green_x[0], green_x[1], green_x[2], green_x[3],
            green_y[0], green_y[1], green_y[2], green_y[3],
            blue_x[0],  blue_x[1],  blue_x[2],  blue_x[3],
            blue_y[0],  blue_y[1],  blue_y[2],  blue_y[3],
        ]
    }

    pub fn encode<W: Write>(self, w: &mut W) -> io::Result<()> {
        chunk::encode_chunk(w, chunk::cHRM, &self.to_be_bytes())
    }
}

#[derive(Debug, Clone, Copy, Default)]
pub struct Time {
    pub year: u16,
    pub month: u8,
    pub day: u8,
    pub hour: u8,
    pub minute: u8,
    pub second: u8,
}

impl Time {
    pub fn encode<W: Write>(self, w: &mut W) -> io::Result<()> {
        // validate data (month < 12 ...)
        let [y0, y1] = self.year.to_be_bytes();
        let data = &[
            y0,
            y1,
            self.month,
            self.day,
            self.hour,
            self.minute,
            self.second,
        ];
        chunk::encode_chunk(w, chunk::tIME, data)
    }
}

/// The rendering intent for an sRGB image.
///
/// Presence of this data also indicates that the image conforms to the sRGB color space.
#[repr(u8)]
#[derive(Clone, Copy, Debug, PartialEq, Eq)]
pub enum SrgbRenderingIntent {
    /// For images preferring good adaptation to the output device gamut at the expense of colorimetric accuracy, such as photographs.
    Perceptual = 0,
    /// For images requiring colour appearance matching (relative to the output device white point), such as logos.
    RelativeColorimetric = 1,
    /// For images preferring preservation of saturation at the expense of hue and lightness, such as charts and graphs.
    Saturation = 2,
    /// For images requiring preservation of absolute colorimetry, such as previews of images destined for a different output device (proofs).
    AbsoluteColorimetric = 3,
}

impl SrgbRenderingIntent {
    pub(crate) fn into_raw(self) -> u8 {
        self as u8
    }

    pub(crate) fn from_raw(raw: u8) -> Option<Self> {
        match raw {
            0 => Some(SrgbRenderingIntent::Perceptual),
            1 => Some(SrgbRenderingIntent::RelativeColorimetric),
            2 => Some(SrgbRenderingIntent::Saturation),
            3 => Some(SrgbRenderingIntent::AbsoluteColorimetric),
            _ => None,
        }
    }
}

/// A single-byte integer that represents the filtering method applied before
/// compression.
///
/// Currently, the only filter method is adaptive filtering with any of the
/// five filters in [crate::filter::FilterType].
#[derive(Debug, Clone, Copy, PartialEq, Eq)]
#[repr(u8)]
pub enum InfoFilterType {
    Adaptive = 0,
}

/// PNG info struct
#[derive(Clone, Debug)]
pub struct Info {
    pub width: u32,
    pub height: u32,
    pub bit_depth: BitDepth,
    pub color_type: ColorType,
    pub interlaced: bool,
    pub trns: Option<Vec<u8>>,
    pub pixel_dims: Option<PixelDimensions>,
    /// Gamma of the source system.
    pub source_gamma: Option<ScaledFloat>,
    pub palette: Option<Vec<u8>>,
    pub frame_control: Option<FrameControl>,
    pub animation_control: Option<AnimationControl>,
    pub compression: Compression,
    pub filter: InfoFilterType,
    /// Chromaticities of the source system.
    pub source_chromaticities: Option<SourceChromaticities>,
<<<<<<< HEAD
    pub time: Option<Time>,
=======
    /// The rendering intent of an SRGB image.
    ///
    /// Presence of this value also indicates that the image conforms to the SRGB color space.
    pub srgb: Option<SrgbRenderingIntent>,
>>>>>>> 89aeab9a
}

impl Default for Info {
    fn default() -> Info {
        Info {
            width: 0,
            height: 0,
            bit_depth: BitDepth::Eight,
            color_type: ColorType::Grayscale,
            interlaced: false,
            palette: None,
            trns: None,
            pixel_dims: None,
            source_gamma: None,
            frame_control: None,
            animation_control: None,
            // Default to `deflate::Compresion::Fast` and `filter::FilterType::Sub`
            // to maintain backward compatible output.
            compression: Compression::Fast,
            filter: InfoFilterType::Adaptive,
            source_chromaticities: None,
<<<<<<< HEAD
            time: <_>::default(),
=======
            srgb: None,
>>>>>>> 89aeab9a
        }
    }
}

impl Info {
    /// Size of the image
    pub fn size(&self) -> (u32, u32) {
        (self.width, self.height)
    }

    /// Returns true if the image is an APNG image.
    pub fn is_animated(&self) -> bool {
        self.frame_control.is_some() && self.animation_control.is_some()
    }

    /// Returns the frame control information of the image
    pub fn animation_control(&self) -> Option<&AnimationControl> {
        self.animation_control.as_ref()
    }

    /// Returns the frame control information of the current frame
    pub fn frame_control(&self) -> Option<&FrameControl> {
        self.frame_control.as_ref()
    }

    /// Returns the bits per pixel
    pub fn bits_per_pixel(&self) -> usize {
        self.color_type.samples() * self.bit_depth as usize
    }

    /// Returns the bytes per pixel
    pub fn bytes_per_pixel(&self) -> usize {
        // If adjusting this for expansion or other transformation passes, remember to keep the old
        // implementation for bpp_in_prediction, which is internal to the png specification.
        self.color_type.samples() * ((self.bit_depth as usize + 7) >> 3)
    }

    /// Return the number of bytes for this pixel used in prediction.
    ///
    /// Some filters use prediction, over the raw bytes of a scanline. Where a previous pixel is
    /// require for such forms the specification instead references previous bytes. That is, for
    /// a gray pixel of bit depth 2, the pixel used in prediction is actually 4 pixels prior. This
    /// has the consequence that the number of possible values is rather small. To make this fact
    /// more obvious in the type system and the optimizer we use an explicit enum here.
    pub(crate) fn bpp_in_prediction(&self) -> BytesPerPixel {
        match self.bytes_per_pixel() {
            1 => BytesPerPixel::One,
            2 => BytesPerPixel::Two,
            3 => BytesPerPixel::Three,
            4 => BytesPerPixel::Four,
            6 => BytesPerPixel::Six,   // Only rgb×16bit
            8 => BytesPerPixel::Eight, // Only rgba×16bit
            _ => unreachable!("Not a possible byte rounded pixel width"),
        }
    }

    /// Returns the number of bytes needed for one deinterlaced image
    pub fn raw_bytes(&self) -> usize {
        self.height as usize * self.raw_row_length()
    }

    /// Returns the number of bytes needed for one deinterlaced row
    pub fn raw_row_length(&self) -> usize {
        self.raw_row_length_from_width(self.width)
    }

    pub(crate) fn checked_raw_row_length(&self) -> Option<usize> {
        self.color_type
            .checked_raw_row_length(self.bit_depth, self.width)
    }

    /// Returns the number of bytes needed for one deinterlaced row of width `width`
    pub fn raw_row_length_from_width(&self, width: u32) -> usize {
        self.color_type
            .raw_row_length_from_width(self.bit_depth, width)
    }

    pub fn encode<W: Write>(&self, w: &mut W) -> io::Result<()> {
        chunk::IHDR_encode(
            w,
            self.width,
            self.height,
            self.bit_depth,
            self.color_type,
            self.interlaced,
        )?;

        if let Some(p) = &self.palette {
            chunk::encode_chunk(w, chunk::PLTE, p)?;
        };

        if let Some(t) = &self.trns {
            chunk::encode_chunk(w, chunk::tRNS, t)?;
        }
        self.time.map_or(Ok(()), |v| v.encode(w))?;
        self.source_gamma.map_or(Ok(()), |v| v.encode(w))?;
        self.source_chromaticities.map_or(Ok(()), |v| v.encode(w))?;
        self.animation_control.map_or(Ok(()), |v| v.encode(w))?;

        Ok(())
    }
}

impl BytesPerPixel {
    pub(crate) fn into_usize(self) -> usize {
        self as usize
    }
}

bitflags! {
    /// Output transformations
    pub struct Transformations: u32 {
        /// No transformation
        const IDENTITY            = 0x0000; // read and write */
        /// Strip 16-bit samples to 8 bits
        const STRIP_16            = 0x0001; // read only */
        /// Discard the alpha channel
        const STRIP_ALPHA         = 0x0002; // read only */
        /// Expand 1; 2 and 4-bit samples to bytes
        const PACKING             = 0x0004; // read and write */
        /// Change order of packed pixels to LSB first
        const PACKSWAP            = 0x0008; // read and write */
        /// Expand paletted images to RGB; expand grayscale images of
        /// less than 8-bit depth to 8-bit depth; and expand tRNS chunks
        /// to alpha channels.
        const EXPAND              = 0x0010; // read only */
        /// Invert monochrome images
        const INVERT_MONO         = 0x0020; // read and write */
        /// Normalize pixels to the sBIT depth
        const SHIFT               = 0x0040; // read and write */
        /// Flip RGB to BGR; RGBA to BGRA
        const BGR                 = 0x0080; // read and write */
        /// Flip RGBA to ARGB or GA to AG
        const SWAP_ALPHA          = 0x0100; // read and write */
        /// Byte-swap 16-bit samples
        const SWAP_ENDIAN         = 0x0200; // read and write */
        /// Change alpha from opacity to transparency
        const INVERT_ALPHA        = 0x0400; // read and write */
        const STRIP_FILLER        = 0x0800; // write only */
        const STRIP_FILLER_BEFORE = 0x0800; // write only
        const STRIP_FILLER_AFTER  = 0x1000; // write only */
        const GRAY_TO_RGB         = 0x2000; // read only */
        const EXPAND_16           = 0x4000; // read only */
        const SCALE_16            = 0x8000; // read only */
    }
}

#[derive(Debug)]
pub struct ParameterError {
    inner: ParameterErrorKind,
}

#[derive(Debug)]
pub(crate) enum ParameterErrorKind {
    /// A provided buffer must be have the exact size to hold the image data. Where the buffer can
    /// be allocated by the caller, they must ensure that it has a minimum size as hinted previously.
    /// Even though the size is calculated from image data, this does counts as a parameter error
    /// because they must react to a value produced by this library, which can have been subjected
    /// to limits.
    ImageBufferSize { expected: usize, actual: usize },
    /// A bit like return `None` from an iterator.
    /// We use it to differentiate between failing to seek to the next image in a sequence and the
    /// absence of a next image. This is an error of the caller because they should have checked
    /// the number of images by inspecting the header data returned when opening the image. This
    /// library will perform the checks necessary to ensure that data was accurate or error with a
    /// format error otherwise.
    PolledAfterEndOfImage,
}

impl From<ParameterErrorKind> for ParameterError {
    fn from(inner: ParameterErrorKind) -> Self {
        ParameterError { inner }
    }
}

impl fmt::Display for ParameterError {
    fn fmt(&self, fmt: &mut fmt::Formatter) -> fmt::Result {
        use ParameterErrorKind::*;
        match self.inner {
            ImageBufferSize { expected, actual } => {
                write!(fmt, "wrong data size, expected {} got {}", expected, actual)
            }
            PolledAfterEndOfImage => write!(fmt, "End of image has been reached"),
        }
    }
}

/// Mod to encapsulate the converters depending on the `deflate` crate.
///
/// Since this only contains trait impls, there is no need to make this public, they are simply
/// available when the mod is compiled as well.
#[cfg(feature = "png-encoding")]
mod deflate_convert {
    extern crate deflate;
    use super::Compression;

    impl From<deflate::Compression> for Compression {
        fn from(c: deflate::Compression) -> Self {
            match c {
                deflate::Compression::Default => Compression::Default,
                deflate::Compression::Fast => Compression::Fast,
                deflate::Compression::Best => Compression::Best,
            }
        }
    }

    impl From<Compression> for deflate::CompressionOptions {
        fn from(c: Compression) -> Self {
            match c {
                Compression::Default => deflate::CompressionOptions::default(),
                Compression::Fast => deflate::CompressionOptions::fast(),
                Compression::Best => deflate::CompressionOptions::high(),
                Compression::Huffman => deflate::CompressionOptions::huffman_only(),
                Compression::Rle => deflate::CompressionOptions::rle(),
            }
        }
    }
}<|MERGE_RESOLUTION|>--- conflicted
+++ resolved
@@ -1,12 +1,8 @@
 //! Common types shared between the encoder and decoder
-<<<<<<< HEAD
-use crate::{chunk, filter};
+use crate::chunk;
 
 use io::Write;
 use std::{convert::TryFrom, fmt, io};
-=======
-use std::{convert::TryFrom, fmt};
->>>>>>> 89aeab9a
 
 /// Describes the layout of samples in a pixel
 #[derive(Debug, Clone, Copy, PartialEq, Eq)]
@@ -509,14 +505,11 @@
     pub filter: InfoFilterType,
     /// Chromaticities of the source system.
     pub source_chromaticities: Option<SourceChromaticities>,
-<<<<<<< HEAD
     pub time: Option<Time>,
-=======
     /// The rendering intent of an SRGB image.
     ///
     /// Presence of this value also indicates that the image conforms to the SRGB color space.
     pub srgb: Option<SrgbRenderingIntent>,
->>>>>>> 89aeab9a
 }
 
 impl Default for Info {
@@ -538,11 +531,8 @@
             compression: Compression::Fast,
             filter: InfoFilterType::Adaptive,
             source_chromaticities: None,
-<<<<<<< HEAD
             time: <_>::default(),
-=======
             srgb: None,
->>>>>>> 89aeab9a
         }
     }
 }
